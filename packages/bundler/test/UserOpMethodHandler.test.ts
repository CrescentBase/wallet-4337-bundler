
import 'source-map-support/register'
import { BaseProvider, JsonRpcSigner } from '@ethersproject/providers'
import { assert, expect } from 'chai'
import { ethers } from 'hardhat'
import { parseEther } from 'ethers/lib/utils'

import { UserOpMethodHandler } from '../src/UserOpMethodHandler'

import { BundlerConfig } from '../src/BundlerConfig'
import {
  EntryPoint,
  SimpleAccountDeployer__factory,
  UserOperationStruct
} from '@account-abstraction/contracts'

import { DeterministicDeployer } from '@account-abstraction/sdk/src/DeterministicDeployer'
import { Wallet } from 'ethers'
import { SimpleAccountAPI } from '@account-abstraction/sdk'
import { postExecutionDump } from '@account-abstraction/utils/dist/src/postExecCheck'
import { BundlerHelper, SampleRecipient } from '../src/types'

describe('UserOpMethodHandler', function () {
  const helloWorld = 'hello world'

  let methodHandler: UserOpMethodHandler
  let provider: BaseProvider
  let signer: JsonRpcSigner
  const accountSigner = Wallet.createRandom()

  let entryPoint: EntryPoint
  let bundleHelper: BundlerHelper
  let sampleRecipient: SampleRecipient

  before(async function () {
    provider = ethers.provider
    signer = ethers.provider.getSigner()

    const EntryPointFactory = await ethers.getContractFactory('EntryPoint')
    entryPoint = await EntryPointFactory.deploy()

    const bundleHelperFactory = await ethers.getContractFactory('BundlerHelper')
    bundleHelper = await bundleHelperFactory.deploy()
    console.log('bundler from=', await bundleHelper.signer.getAddress())
    const sampleRecipientFactory = await ethers.getContractFactory('SampleRecipient')
    sampleRecipient = await sampleRecipientFactory.deploy()

    const config: BundlerConfig = {
      beneficiary: await signer.getAddress(),
      entryPoint: entryPoint.address,
      gasFactor: '0.2',
      helper: bundleHelper.address,
      minBalance: '0',
      mnemonic: '',
      network: '',
      port: '3000'
    }

    methodHandler = new UserOpMethodHandler(
      provider,
      signer,
      config,
      entryPoint
    )
  })

  describe('eth_supportedEntryPoints', function () {
    it('eth_supportedEntryPoints', async () => {
      await expect(await methodHandler.getSupportedEntryPoints()).to.eql([entryPoint.address])
    })
  })

  describe('sendUserOperation', function () {
    let userOperation: UserOperationStruct
    let accountAddress: string

    let accountDeployerAddress: string
    before(async function () {
      DeterministicDeployer.init(ethers.provider)
<<<<<<< HEAD
      accountDeployerAddress = await DeterministicDeployer.deploy(SimpleAccountDeployer__factory.bytecode)

      const smartAccountAPI = new SimpleAccountAPI({
=======
      walletDeployerAddress = await DeterministicDeployer.deploy(SimpleAccountDeployer__factory.bytecode)

      const smartWalletAPI = new SimpleAccountAPI({
>>>>>>> a46badb3
        provider,
        entryPointAddress: entryPoint.address,
        owner: accountSigner,
        factoryAddress: accountDeployerAddress
      })
      accountAddress = await smartAccountAPI.getAccountAddress()
      await signer.sendTransaction({
        to: accountAddress,
        value: parseEther('1')
      })

      userOperation = await smartAccountAPI.createSignedUserOp({
        data: sampleRecipient.interface.encodeFunctionData('something', [helloWorld]),
        target: sampleRecipient.address
      })
    })

    it('should send UserOperation transaction to BundlerHelper', async function () {
      const userOpHash = await methodHandler.sendUserOperation(userOperation, entryPoint.address)
      const req = await entryPoint.queryFilter(entryPoint.filters.UserOperationEvent(userOpHash))
      const transactionReceipt = await req[0].getTransactionReceipt()

      assert.isNotNull(transactionReceipt)
      const depositedEvent = entryPoint.interface.parseLog(transactionReceipt.logs[0])
      const senderEvent = sampleRecipient.interface.parseLog(transactionReceipt.logs[1])
      const userOperationEvent = entryPoint.interface.parseLog(transactionReceipt.logs[2])
      assert.equal(userOperationEvent.name, 'UserOperationEvent')
      assert.equal(userOperationEvent.args.success, true)

      assert.equal(senderEvent.name, 'Sender')
      const expectedTxOrigin = await methodHandler.signer.getAddress()
      assert.equal(senderEvent.args.txOrigin, expectedTxOrigin, 'sample origin should be bundler')
      assert.equal(senderEvent.args.msgSender, accountAddress, 'sample msgsender should be account address')

      assert.equal(depositedEvent.name, 'Deposited')
    })

    it('should expose FailedOp errors as text messages', async () => {
<<<<<<< HEAD
      const smartAccountAPI = new SimpleAccountAPI({
=======
      const smartWalletAPI = new SimpleAccountAPI({
>>>>>>> a46badb3
        provider,
        entryPointAddress: entryPoint.address,
        owner: accountSigner,
        factoryAddress: accountDeployerAddress,
        index: 1
      })
      const op = await smartAccountAPI.createSignedUserOp({
        data: sampleRecipient.interface.encodeFunctionData('something', [helloWorld]),
        target: sampleRecipient.address
      })

      try {
        await methodHandler.sendUserOperation(op, entryPoint.address)
        throw Error('expected fail')
      } catch (e: any) {
        expect(e.message).to.match(/account didn't pay prefund/)
      }
    })

    describe('validate get paid enough', function () {
      it('should pay just enough', async () => {
        const api = new SimpleAccountAPI({
          provider,
          entryPointAddress: entryPoint.address,
          accountAddress,
          owner: accountSigner
        })
        const op = await api.createSignedUserOp({
          data: sampleRecipient.interface.encodeFunctionData('something', [helloWorld]),
          target: sampleRecipient.address,
          gasLimit: 1e6
        })
        const id = await methodHandler.sendUserOperation(op, entryPoint.address)

        // {
        //   console.log('wrong method')
        //   await methodHandler.sendUserOperation(await api.createSignedUserOp({
        //     data: sampleRecipient.interface.encodeFunctionData('something', [helloWorld + helloWorld + helloWorld + helloWorld + helloWorld]).padEnd(2000, '1'),
        //     target: accountAddress,
        //     gasLimit: 1e6
        //
        //   }), entryPoint.address)
        // }
        //
        // {
        //   console.log('self nonce')
        //   const data = keccak256(Buffer.from('nonce()')).slice(0, 10)
        //   await methodHandler.sendUserOperation(await api.createSignedUserOp({
        //     data: data,
        //     target: accountAddress,
        //     gasLimit: 1e6
        //
        //   }), entryPoint.address)
        // }

        await postExecutionDump(entryPoint, id)
      })
      it('should reject if doesn\'t pay enough', async () => {
        const api = new SimpleAccountAPI({
          provider,
          entryPointAddress: entryPoint.address,
          accountAddress,
          owner: accountSigner,
          overheads: { perUserOp: 0 }
        })
        const op = await api.createSignedUserOp({
          data: sampleRecipient.interface.encodeFunctionData('something', [helloWorld]),
          target: sampleRecipient.address
        })
        try {
          await methodHandler.sendUserOperation(op, entryPoint.address)
          throw new Error('expected to revert')
        } catch (e: any) {
          expect(e.message).to.match(/preVerificationGas too low/)
        }
      })
    })
  })
})<|MERGE_RESOLUTION|>--- conflicted
+++ resolved
@@ -1,4 +1,3 @@
-
 import 'source-map-support/register'
 import { BaseProvider, JsonRpcSigner } from '@ethersproject/providers'
 import { assert, expect } from 'chai'
@@ -14,9 +13,8 @@
   UserOperationStruct
 } from '@account-abstraction/contracts'
 
-import { DeterministicDeployer } from '@account-abstraction/sdk/src/DeterministicDeployer'
 import { Wallet } from 'ethers'
-import { SimpleAccountAPI } from '@account-abstraction/sdk'
+import { DeterministicDeployer, SimpleAccountAPI } from '@account-abstraction/sdk'
 import { postExecutionDump } from '@account-abstraction/utils/dist/src/postExecCheck'
 import { BundlerHelper, SampleRecipient } from '../src/types'
 
@@ -77,15 +75,9 @@
     let accountDeployerAddress: string
     before(async function () {
       DeterministicDeployer.init(ethers.provider)
-<<<<<<< HEAD
       accountDeployerAddress = await DeterministicDeployer.deploy(SimpleAccountDeployer__factory.bytecode)
 
       const smartAccountAPI = new SimpleAccountAPI({
-=======
-      walletDeployerAddress = await DeterministicDeployer.deploy(SimpleAccountDeployer__factory.bytecode)
-
-      const smartWalletAPI = new SimpleAccountAPI({
->>>>>>> a46badb3
         provider,
         entryPointAddress: entryPoint.address,
         owner: accountSigner,
@@ -124,11 +116,7 @@
     })
 
     it('should expose FailedOp errors as text messages', async () => {
-<<<<<<< HEAD
       const smartAccountAPI = new SimpleAccountAPI({
-=======
-      const smartWalletAPI = new SimpleAccountAPI({
->>>>>>> a46badb3
         provider,
         entryPointAddress: entryPoint.address,
         owner: accountSigner,
